--- conflicted
+++ resolved
@@ -146,11 +146,8 @@
 	}
 
 
-<<<<<<< HEAD
+
 	private OrderByField createSimpleOrderByField(TableLike table, RelationalPersistentEntity<?> entity, Sort.Order order) {
-=======
-	private OrderByField createSimpleOrderByField(Table table, RelationalPersistentEntity<?> entity, Sort.Order order) {
->>>>>>> 05b8b8e0
 
 		if (order instanceof SqlSort.SqlOrder sqlOrder && sqlOrder.isUnsafe()) {
 			return OrderByField.from(Expressions.just(sqlOrder.getProperty()));
